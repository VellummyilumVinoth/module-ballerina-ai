// Copyright (c) 2023 WSO2 LLC (http://www.wso2.org) All Rights Reserved.
//
// WSO2 Inc. licenses this file to you under the Apache License,
// Version 2.0 (the "License"); you may not use this file except
// in compliance with the License.
// You may obtain a copy of the License at
//
// http://www.apache.org/licenses/LICENSE-2.0
//
// Unless required by applicable law or agreed to in writing,
// software distributed under the License is distributed on an
// "AS IS" BASIS, WITHOUT WARRANTIES OR CONDITIONS OF ANY
// KIND, either express or implied.  See the License for the
// specific language governing permissions and limitations
// under the License.
import ballerina/http;
import ballerina/log;
import ballerina/io;
import ballerina/xmldata;

# Supported HTTP methods.
public enum HttpMethod {
    GET, POST, DELETE, PUT, PATCH, HEAD, OPTIONS
}

# Defines a HTTP parameter schema (can be query parameter or path parameters).
public type ParameterSchema record {|
    # Whether the parameter is a path or query parameter
    PATH|QUERY location;
    # A brief description of the parameter
    string description?;
    # Whether the parameter is mandatory
    boolean required?;
    # Describes how a specific property value will be serialized depending on its type.
    EncodingStyle style?;
    # When this is true, property values of type array or object generate separate parameters for each value of the array, or key-value-pair of the map.
    boolean explode?;
    # Null value is allowed
    boolean nullable?;
    # Whether empty value is allowed
    boolean allowEmptyValue?;
    # Content type of the schema
    string mediaType?;
    # Parameter schema
    JsonSubSchema schema;
|};

# Defines an HTTP tool. This is a special type of tool that can be used to invoke HTTP resources.
public type HttpTool record {|
    # Name of the Http resource tool
    string name;
    # Description of the Http resource tool used by the LLM
    string description;
    # Http method type (GET, POST, PUT, DELETE, PATCH, HEAD, OPTIONS)
    HttpMethod method;
    # Path of the Http resource
    string path;
    # path and query parameters definitions of the Http resource
    map<ParameterSchema> parameters?;
    # Request body definition of the Http resource
    RequestBodySchema requestBody?;
|};

public type RequestBodySchema record {|
    # A brief description of the request body
    string description?;
    # Content type of the request body
    string mediaType?;
    # Request body schema
    JsonSubSchema schema;
|};

type HttpToolJsonSchema record {|
    *ObjectInputSchema;
    record {|
        ConstantValueSchema path;
        ObjectInputSchema parameters?;
        JsonSubSchema requestBody?;
    |} properties;
|};

// input record definitions ----------------------------
# Defines an HTTP input record.
type HttpInput record {|
    # Http tool record
    string path;
    # Path and query parameters for the Http resource
    map<json> parameters?;
    # Request body of the Http resource
    map<json> requestBody?;
|};

# Defines an HTTP output record for requests.
public type HttpOutput record {|
    # HTTP status code of the response
    int code;
    # HTTP path url with encoded paramteres
    string path;
    # Response headers 
    record {|
        # Content type of the response
        string contentType?;
        # Content length of the response
        int contentLength?;
    |} headers;
    # Response payload
    json|xml body?;
|};

# Allows implmenting custom toolkits by extending this type. Toolkits can help to define new types of tools so that agent can understand them.
public type BaseToolKit distinct object {
    # Useful to retrieve the Tools extracted from the Toolkit.
    # + return - An array of Tools
    public isolated function getTools() returns Tool[];
};

# Defines a HTTP tool kit. This is a special type of tool kit that can be used to invoke HTTP resources.
# Require to initialize the toolkit with the service url and http tools that are belongs to a single API. 
public isolated class HttpServiceToolKit {
    *BaseToolKit;
    private final map<HttpTool> & readonly httpTools;
    private final Tool[] & readonly tools;
    private final map<string|string[]> & readonly headers;
    private final http:Client httpClient;

    # Initializes the toolkit with the given service url and http tools.
    #
    # + serviceUrl - The url of the service to be called
    # + httpTools - The http tools to be initialized
    # + clientConfig - The http client configuration associated to the tools
    # + headers - The http headers to be used in the requests
    # + returns - error if the initialization fails
    public isolated function init(string serviceUrl, HttpTool[] httpTools, http:ClientConfiguration clientConfig = {}, map<string|string[]> headers = {}) returns error? {
        self.headers = headers.cloneReadOnly();
        self.httpClient = check new (serviceUrl, clientConfig);
        self.httpTools = map from HttpTool tool in httpTools
            select [string `${tool.path}:${tool.method}`, tool.cloneReadOnly()];

        Tool[] tools = [];
        foreach HttpTool httpTool in httpTools {
            map<ParameterSchema>? params = httpTool?.parameters;
            RequestBodySchema? requestBody = httpTool?.requestBody;

            ObjectInputSchema? httpParameters = ();
            if params !is () && params.length() > 0 {
                string[] required = [];
                map<JsonSubSchema> properties = {};
                foreach [string, ParameterSchema] [name, 'parameter] in params.entries() {
                    if 'parameter.location == PATH || 'parameter.required == true {
                        required.push(name);
                    }
                    properties[name] = 'parameter.schema;
                }
                httpParameters = {
                    required,
                    properties
                };
            }

            HttpToolJsonSchema parameters = {
                properties: {
                    path: {'const: httpTool.path},
                    parameters: httpParameters,
                    requestBody: requestBody is () ? () : requestBody.schema
                }
            };

            isolated function caller = self.get;
            match httpTool.method {
                GET => { // do nothing (default)
                }
                POST => {
                    caller = self.post;
                }
                DELETE => {
                    caller = self.delete;
                }
                PUT => {
                    caller = self.put;
                }
                PATCH => {
                    caller = self.patch;
                }
                HEAD => {
                    caller = self.head;
                }
                OPTIONS => {
                    caller = self.options;
                }
                _ => {
                    return error("invalid http type: " + httpTool.method.toString());
                }
            }
            tools.push({
                name: httpTool.name,
                description: httpTool.description,
                parameters,
                caller
            });
            self.tools = tools.cloneReadOnly();
        }
    }

    # Useful to retrieve the Tools extracted from the HttpTools.
    # + return - An array of Tools corresponding to the HttpTools
    public isolated function getTools() returns Tool[] => self.tools;

    private isolated function get(HttpInput httpInput) returns HttpOutput|error {
        string path = check getParamEncodedPath(self.httpTools.get(string `${httpInput.path.toString()}:${GET}`), httpInput?.parameters);
        log:printDebug(string `HTTP GET ${path} ${httpInput?.requestBody.toString()}`);
        http:Response getResult = check self.httpClient->get(path, headers = self.headers);
        return extractResponsePayload(path, getResult);
    }

    private isolated function post(HttpInput httpInput) returns HttpOutput|error {
<<<<<<< HEAD
        io:println("httpInput:", httpInput);
        string path = check getParamEncodedPath(httpInput.tool, httpInput?.parameters);
=======
        string path = check getParamEncodedPath(self.httpTools.get(string `${httpInput.path.toString()}:${POST}`), httpInput?.parameters);
>>>>>>> d8c0adf1
        log:printDebug(string `HTTP POST ${path} ${httpInput?.requestBody.toString()}`);
        http:Response postResult;
        if httpInput?.tool.requestBody?.mediaType is "application/xml" {
            xml? xmlRequest = check xmldata:fromJson(httpInput?.requestBody);
            io:println(xmlRequest);
            if xmlRequest is xml {
                postResult = check self.httpClient->post(path, message = xmlRequest, headers = self.headers);
            } else {
                return error InvalidParameterDefinition("Error occurred while converting json to xml.");
            }
        } else {
            postResult = check self.httpClient->post(path, message = httpInput?.requestBody, headers = self.headers);
        }
        return extractResponsePayload(path, postResult);
    }

    private isolated function delete(HttpInput httpInput) returns HttpOutput|error {
        string path = check getParamEncodedPath(self.httpTools.get(string `${httpInput.path.toString()}:${DELETE}`), httpInput?.parameters);
        log:printDebug(string `HTTP DELETE ${path} ${httpInput?.requestBody.toString()}`);
        http:Response deleteResult;
        if httpInput?.tool.requestBody?.mediaType is "application/xml" {
            xml? xmlRequest = check xmldata:fromJson(httpInput?.requestBody);
            if xmlRequest is xml {
                deleteResult = check self.httpClient->delete(path, message = xmlRequest, headers = self.headers);
            } else {
                return error InvalidParameterDefinition("Error occurred while converting json to xml.");
            }
        } else {
            deleteResult = check self.httpClient->delete(path, message = httpInput?.requestBody, headers = self.headers);
        }
        return extractResponsePayload(path, deleteResult);
    }

    private isolated function put(HttpInput httpInput) returns HttpOutput|error {
        string path = check getParamEncodedPath(self.httpTools.get(string `${httpInput.path.toString()}:${PUT}`), httpInput?.parameters);
        log:printDebug(string `HTTP PUT ${path} ${httpInput?.requestBody.toString()}`);
        http:Response putResult;
        if httpInput?.tool.requestBody?.mediaType is "application/xml" {
            xml? xmlRequest = check xmldata:fromJson(httpInput?.requestBody);
            if xmlRequest is xml {
                putResult = check self.httpClient->put(path, message = xmlRequest, headers = self.headers);
            } else {
                return error InvalidParameterDefinition("Error occurred while converting json to xml.");
            }
        } else {
            putResult = check self.httpClient->put(path, message = httpInput?.requestBody, headers = self.headers);
        }
        return extractResponsePayload(path, putResult);
    }

    private isolated function patch(HttpInput httpInput) returns HttpOutput|error {
        string path = check getParamEncodedPath(self.httpTools.get(string `${httpInput.path.toString()}:${PATCH}`), httpInput?.parameters);
        log:printDebug(string `HTTP PATH ${path} ${httpInput?.requestBody.toString()}`);
        http:Response patchResult;
        if httpInput?.tool.requestBody?.mediaType is "application/xml" {
            xml? xmlRequest = check xmldata:fromJson(httpInput?.requestBody);
            if xmlRequest is xml {
                patchResult = check self.httpClient->patch(path, message = xmlRequest, headers = self.headers);
            } else {
                return error InvalidParameterDefinition("Error occurred while converting json to xml.");
            }
        } else {
            patchResult = check self.httpClient->patch(path, message = httpInput?.requestBody, headers = self.headers);
        }
        return extractResponsePayload(path, patchResult);
    }

    private isolated function head(HttpInput httpInput) returns HttpOutput|error {
        string path = check getParamEncodedPath(self.httpTools.get(string `${httpInput.path.toString()}:${HEAD}`), httpInput?.parameters);
        log:printDebug(string `HTTP HEAD ${path} ${httpInput?.requestBody.toString()}`);
        http:Response headResult = check self.httpClient->head(path, headers = self.headers);
        return extractResponsePayload(path, headResult);
    }

    private isolated function options(HttpInput httpInput) returns HttpOutput|error {
        string path = check getParamEncodedPath(self.httpTools.get(string `${httpInput.path.toString()}:${OPTIONS}`), httpInput?.parameters);
        log:printDebug(string `HTTP OPTIONS ${path} ${httpInput?.requestBody.toString()}`);
        http:Response optionsResult = check self.httpClient->options(path, headers = self.headers);
        return extractResponsePayload(path, optionsResult);
    }
}<|MERGE_RESOLUTION|>--- conflicted
+++ resolved
@@ -213,12 +213,7 @@
     }
 
     private isolated function post(HttpInput httpInput) returns HttpOutput|error {
-<<<<<<< HEAD
-        io:println("httpInput:", httpInput);
-        string path = check getParamEncodedPath(httpInput.tool, httpInput?.parameters);
-=======
         string path = check getParamEncodedPath(self.httpTools.get(string `${httpInput.path.toString()}:${POST}`), httpInput?.parameters);
->>>>>>> d8c0adf1
         log:printDebug(string `HTTP POST ${path} ${httpInput?.requestBody.toString()}`);
         http:Response postResult;
         if httpInput?.tool.requestBody?.mediaType is "application/xml" {
