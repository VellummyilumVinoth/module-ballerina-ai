--- conflicted
+++ resolved
@@ -320,14 +320,8 @@
     # + tools - Tool definitions to be used for the tool call
     # + stop - Stop sequence to stop the completion
     # + return - Function to be called, chat response or an error in-case of failures
-<<<<<<< HEAD
-    isolated remote function chat(ChatMessage[] messages, ChatCompletionFunctions[] tools, string? stop = ()) returns ChatAssistantMessage|LlmError {
-
-        azure_chat:CreateChatCompletionRequest request = {...self.modelConfig, stop, messages};
-=======
     isolated remote function chat(ChatMessage[] messages, ChatCompletionFunctions[] tools, string? stop = ()) returns ChatAssistantMessage[]|LlmError {
         azure_chat:CreateChatCompletionRequest request = {stop, messages};
->>>>>>> 80a0e263
         if tools.length() > 0 {
             request.functions = tools;
         }
@@ -365,9 +359,7 @@
         return chatAssistantMessages.length() > 0 ? chatAssistantMessages
             : invalidResponseError;
     }
-<<<<<<< HEAD
 }
-
 public isolated client class MistralAiModel {
     *Model;
     final mistral_ai:Client llmClient;
@@ -512,6 +504,4 @@
         }
         return randomToolID;
     }
-=======
->>>>>>> 80a0e263
 }