--- conflicted
+++ resolved
@@ -73,13 +73,8 @@
                 });
             } else {
                 messages.push(
-<<<<<<< HEAD
-                {role: ASSISTANT, function_call: {name: res.name, arguments: res.arguments.toJsonString(),id:res.id}},
-                {role: FUNCTION, name: res.name, content: getObservationString(step.observation),id: res.id});
-=======
                 {role: ASSISTANT, function_call: {name: res.name, arguments: res.arguments.toJsonString(), id: res.id}},
                 {role: FUNCTION, name: res.name, content: getObservationString(step.observation), id: res.id});
->>>>>>> d005d2b0
             }
         }
 
